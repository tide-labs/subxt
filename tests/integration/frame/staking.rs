--- conflicted
+++ resolved
@@ -21,10 +21,7 @@
             ValidatorPrefs,
         },
         staking,
-<<<<<<< HEAD
-=======
         DispatchError,
->>>>>>> eb266b9b
     },
     pair_signer,
     test_context,
@@ -37,10 +34,6 @@
 use sp_keyring::AccountKeyring;
 use subxt::{
     Error,
-<<<<<<< HEAD
-    RuntimeError,
-=======
->>>>>>> eb266b9b
     Signer,
 };
 
@@ -74,11 +67,7 @@
 }
 
 #[async_std::test]
-<<<<<<< HEAD
-async fn validate_not_possible_for_stash_account() -> Result<(), Error> {
-=======
 async fn validate_not_possible_for_stash_account() -> Result<(), Error<DispatchError>> {
->>>>>>> eb266b9b
     let alice_stash = pair_signer(get_from_seed("Alice//stash"));
     let cxt = test_context().await;
     let announce_validator = cxt
@@ -117,11 +106,7 @@
 }
 
 #[async_std::test]
-<<<<<<< HEAD
-async fn nominate_not_possible_for_stash_account() -> Result<(), Error> {
-=======
 async fn nominate_not_possible_for_stash_account() -> Result<(), Error<DispatchError>> {
->>>>>>> eb266b9b
     let alice_stash = pair_signer(get_from_seed("Alice//stash"));
     let bob = pair_signer(AccountKeyring::Bob.pair());
     let cxt = test_context().await;
@@ -145,11 +130,7 @@
 }
 
 #[async_std::test]
-<<<<<<< HEAD
-async fn chill_works_for_controller_only() -> Result<(), Error> {
-=======
 async fn chill_works_for_controller_only() -> Result<(), Error<DispatchError>> {
->>>>>>> eb266b9b
     let alice_stash = pair_signer(get_from_seed("Alice//stash"));
     let bob_stash = pair_signer(get_from_seed("Bob//stash"));
     let alice = pair_signer(AccountKeyring::Alice.pair());
@@ -206,11 +187,7 @@
 }
 
 #[async_std::test]
-<<<<<<< HEAD
-async fn tx_bond() -> Result<(), Error> {
-=======
 async fn tx_bond() -> Result<(), Error<DispatchError>> {
->>>>>>> eb266b9b
     let alice = pair_signer(AccountKeyring::Alice.pair());
     let cxt = test_context().await;
 
