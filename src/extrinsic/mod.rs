// Copyright 2019-2022 Parity Technologies (UK) Ltd.
// This file is part of subxt.
//
// subxt is free software: you can redistribute it and/or modify
// it under the terms of the GNU General Public License as published by
// the Free Software Foundation, either version 3 of the License, or
// (at your option) any later version.
//
// subxt is distributed in the hope that it will be useful,
// but WITHOUT ANY WARRANTY; without even the implied warranty of
// MERCHANTABILITY or FITNESS FOR A PARTICULAR PURPOSE.  See the
// GNU General Public License for more details.
//
// You should have received a copy of the GNU General Public License
// along with subxt.  If not, see <http://www.gnu.org/licenses/>.

//! Create signed or unsigned extrinsics.

mod extra;
mod signer;

pub use self::{
    extra::{
<<<<<<< HEAD
        ChargeAssetTxPayment, CheckGenesis, CheckMortality, CheckNonce, CheckSpecVersion,
        CheckTxVersion, CheckWeight, DefaultExtra, DefaultExtraWithTxPayment,
=======
        ChargeAssetTxPayment,
        ChargeTransactionPayment,
        CheckGenesis,
        CheckMortality,
        CheckNonce,
        CheckSpecVersion,
        CheckTxVersion,
        CheckWeight,
        DefaultExtra,
        DefaultExtraWithTxPayment,
>>>>>>> eb266b9b
        SignedExtra,
    },
    signer::{PairSigner, Signer},
};

use sp_runtime::traits::SignedExtension;

<<<<<<< HEAD
use crate::{Config, Encoded, Error};

/// UncheckedExtrinsic type.
pub type UncheckedExtrinsic<T, E> = sp_runtime::generic::UncheckedExtrinsic<
    <T as Config>::Address,
    Encoded,
    <T as Config>::Signature,
    <E as SignedExtra<T>>::Extra,
>;

/// SignedPayload type.
pub type SignedPayload<T, E> =
    sp_runtime::generic::SignedPayload<Encoded, <E as SignedExtra<T>>::Extra>;

/// Creates a signed extrinsic
pub async fn create_signed<T, E>(
=======
use crate::{
    error::BasicError,
    rpc::RuntimeVersion,
    Config,
    Encoded,
};

/// UncheckedExtrinsic type.
pub type UncheckedExtrinsic<T, X> = sp_runtime::generic::UncheckedExtrinsic<
    <T as Config>::Address,
    Encoded,
    <T as Config>::Signature,
    <X as SignedExtra<T>>::Extra,
>;

/// SignedPayload type.
pub type SignedPayload<T, X> =
    sp_runtime::generic::SignedPayload<Encoded, <X as SignedExtra<T>>::Extra>;

/// Creates a signed extrinsic
pub async fn create_signed<T, X>(
>>>>>>> eb266b9b
    runtime_version: &RuntimeVersion,
    genesis_hash: T::Hash,
    nonce: T::Index,
    call: Encoded,
<<<<<<< HEAD
    signer: &(dyn Signer<T, E> + Send + Sync),
    additional_params: E::Parameters,
) -> Result<UncheckedExtrinsic<T, E>, Error>
where
    T: Config,
    E: SignedExtra<T>,
    <E::Extra as SignedExtension>::AdditionalSigned: Send + Sync,
{
    let spec_version = runtime_version.spec_version;
    let tx_version = runtime_version.transaction_version;
    let extra = E::new(
=======
    signer: &(dyn Signer<T, X> + Send + Sync),
    additional_params: X::Parameters,
) -> Result<UncheckedExtrinsic<T, X>, BasicError>
where
    T: Config,
    X: SignedExtra<T>,
    <X::Extra as SignedExtension>::AdditionalSigned: Send + Sync,
{
    let spec_version = runtime_version.spec_version;
    let tx_version = runtime_version.transaction_version;
    let extra = X::new(
>>>>>>> eb266b9b
        spec_version,
        tx_version,
        nonce,
        genesis_hash,
        additional_params,
    );
<<<<<<< HEAD
    let payload = SignedPayload::<T, E>::new(call, extra.extra())?;
=======
    let payload = SignedPayload::<T, X>::new(call, extra.extra())?;
>>>>>>> eb266b9b
    let signed = signer.sign(payload).await?;
    Ok(signed)
}

/// Creates an unsigned extrinsic
pub fn create_unsigned<T, E>(call: Encoded) -> UncheckedExtrinsic<T, E>
where
    T: Config,
    E: SignedExtra<T>,
{
    UncheckedExtrinsic::<T, E>::new_unsigned(call)
}<|MERGE_RESOLUTION|>--- conflicted
+++ resolved
@@ -21,52 +21,16 @@
 
 pub use self::{
     extra::{
-<<<<<<< HEAD
-        ChargeAssetTxPayment, CheckGenesis, CheckMortality, CheckNonce, CheckSpecVersion,
-        CheckTxVersion, CheckWeight, DefaultExtra, DefaultExtraWithTxPayment,
-=======
-        ChargeAssetTxPayment,
-        ChargeTransactionPayment,
-        CheckGenesis,
-        CheckMortality,
-        CheckNonce,
-        CheckSpecVersion,
-        CheckTxVersion,
-        CheckWeight,
-        DefaultExtra,
-        DefaultExtraWithTxPayment,
->>>>>>> eb266b9b
-        SignedExtra,
+        ChargeAssetTxPayment, ChargeTransactionPayment, CheckGenesis, CheckMortality,
+        CheckNonce, CheckSpecVersion, CheckTxVersion, CheckWeight, DefaultExtra,
+        DefaultExtraWithTxPayment, SignedExtra,
     },
     signer::{PairSigner, Signer},
 };
 
 use sp_runtime::traits::SignedExtension;
 
-<<<<<<< HEAD
-use crate::{Config, Encoded, Error};
-
-/// UncheckedExtrinsic type.
-pub type UncheckedExtrinsic<T, E> = sp_runtime::generic::UncheckedExtrinsic<
-    <T as Config>::Address,
-    Encoded,
-    <T as Config>::Signature,
-    <E as SignedExtra<T>>::Extra,
->;
-
-/// SignedPayload type.
-pub type SignedPayload<T, E> =
-    sp_runtime::generic::SignedPayload<Encoded, <E as SignedExtra<T>>::Extra>;
-
-/// Creates a signed extrinsic
-pub async fn create_signed<T, E>(
-=======
-use crate::{
-    error::BasicError,
-    rpc::RuntimeVersion,
-    Config,
-    Encoded,
-};
+use crate::{error::BasicError, rpc::RuntimeVersion, Config, Encoded};
 
 /// UncheckedExtrinsic type.
 pub type UncheckedExtrinsic<T, X> = sp_runtime::generic::UncheckedExtrinsic<
@@ -82,24 +46,10 @@
 
 /// Creates a signed extrinsic
 pub async fn create_signed<T, X>(
->>>>>>> eb266b9b
     runtime_version: &RuntimeVersion,
     genesis_hash: T::Hash,
     nonce: T::Index,
     call: Encoded,
-<<<<<<< HEAD
-    signer: &(dyn Signer<T, E> + Send + Sync),
-    additional_params: E::Parameters,
-) -> Result<UncheckedExtrinsic<T, E>, Error>
-where
-    T: Config,
-    E: SignedExtra<T>,
-    <E::Extra as SignedExtension>::AdditionalSigned: Send + Sync,
-{
-    let spec_version = runtime_version.spec_version;
-    let tx_version = runtime_version.transaction_version;
-    let extra = E::new(
-=======
     signer: &(dyn Signer<T, X> + Send + Sync),
     additional_params: X::Parameters,
 ) -> Result<UncheckedExtrinsic<T, X>, BasicError>
@@ -111,27 +61,23 @@
     let spec_version = runtime_version.spec_version;
     let tx_version = runtime_version.transaction_version;
     let extra = X::new(
->>>>>>> eb266b9b
         spec_version,
         tx_version,
         nonce,
         genesis_hash,
         additional_params,
     );
-<<<<<<< HEAD
-    let payload = SignedPayload::<T, E>::new(call, extra.extra())?;
-=======
     let payload = SignedPayload::<T, X>::new(call, extra.extra())?;
->>>>>>> eb266b9b
     let signed = signer.sign(payload).await?;
     Ok(signed)
 }
 
 /// Creates an unsigned extrinsic
-pub fn create_unsigned<T, E>(call: Encoded) -> UncheckedExtrinsic<T, E>
+pub fn create_unsigned<T, X>(call: Encoded) -> UncheckedExtrinsic<T, X>
 where
     T: Config,
-    E: SignedExtra<T>,
+    X: SignedExtra<T>,
+    <X::Extra as SignedExtension>::AdditionalSigned: Send + Sync,
 {
-    UncheckedExtrinsic::<T, E>::new_unsigned(call)
+    UncheckedExtrinsic::<T, X>::new_unsigned(call)
 }